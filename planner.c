--- conflicted
+++ resolved
@@ -34,13 +34,6 @@
 static block_t block_buffer[BLOCK_BUFFER_SIZE];  // A ring buffer for motion instructions
 static volatile uint8_t block_buffer_head;       // Index of the next block to be pushed
 static volatile uint8_t block_buffer_tail;       // Index of the block to process now
-<<<<<<< HEAD
-
-static int32_t position[3];             // The current position of the tool in absolute steps
-static double previous_unit_vec[3];     // Unit vector of previous path line segment
-static double previous_nominal_speed;   // Nominal speed of previous path line segment
-
-=======
 static uint8_t next_buffer_head;                 // Index of the next buffer head
 
 // Define planner variables
@@ -52,7 +45,6 @@
   float previous_nominal_speed;   // Nominal speed of previous path line segment
 } planner_t;
 static planner_t pl;
->>>>>>> 9e0ce55d
 
 // Returns the index of the next block in the ring buffer
 // NOTE: Removed modulo (%) operator, which uses an expensive divide and multiplication.
@@ -75,11 +67,7 @@
 
 // Calculates the distance (not time) it takes to accelerate from initial_rate to target_rate using the 
 // given acceleration:
-<<<<<<< HEAD
-static double estimate_acceleration_distance(double initial_rate, double target_rate, double acceleration) 
-=======
 static float estimate_acceleration_distance(float initial_rate, float target_rate, float acceleration) 
->>>>>>> 9e0ce55d
 {
   return( (target_rate*target_rate-initial_rate*initial_rate)/(2*acceleration) );
 }
@@ -98,11 +86,7 @@
 // you started at speed initial_rate and accelerated until this point and want to end at the final_rate after
 // a total travel of distance. This can be used to compute the intersection point between acceleration and
 // deceleration in the cases where the trapezoid has no plateau (i.e. never reaches maximum speed)
-<<<<<<< HEAD
-static double intersection_distance(double initial_rate, double final_rate, double acceleration, double distance) 
-=======
 static float intersection_distance(float initial_rate, float final_rate, float acceleration, float distance) 
->>>>>>> 9e0ce55d
 {
   return( (2*acceleration*distance-initial_rate*initial_rate+final_rate*final_rate)/(4*acceleration) );
 }
@@ -113,11 +97,7 @@
 // NOTE: sqrt() reimplimented here from prior version due to improved planner logic. Increases speed
 // in time critical computations, i.e. arcs or rapid short lines from curves. Guaranteed to not exceed
 // BLOCK_BUFFER_SIZE calls per planner cycle.
-<<<<<<< HEAD
-static double max_allowable_speed(double acceleration, double target_velocity, double distance) 
-=======
 static float max_allowable_speed(float acceleration, float target_velocity, float distance) 
->>>>>>> 9e0ce55d
 {
   return( sqrt(target_velocity*target_velocity-2*acceleration*distance) );
 }
@@ -220,11 +200,7 @@
 // The factors represent a factor of braking and must be in the range 0.0-1.0.
 // This converts the planner parameters to the data required by the stepper controller.
 // NOTE: Final rates must be computed in terms of their respective blocks.
-<<<<<<< HEAD
-static void calculate_trapezoid_for_block(block_t *block, double entry_factor, double exit_factor) 
-=======
 static void calculate_trapezoid_for_block(block_t *block, float entry_factor, float exit_factor) 
->>>>>>> 9e0ce55d
 {  
   block->initial_rate = ceil(block->nominal_rate*entry_factor); // (step/min)
   block->final_rate = ceil(block->nominal_rate*exit_factor); // (step/min)
@@ -319,18 +295,6 @@
   planner_recalculate_trapezoids();
 }
 
-<<<<<<< HEAD
-void plan_init() 
-{
-  block_buffer_head = 0;
-  block_buffer_tail = 0;
-  clear_vector(position);
-  clear_vector_double(previous_unit_vec);
-  previous_nominal_speed = 0.0;
-}
-
-void plan_discard_current_block() 
-=======
 void plan_reset_buffer() 
 {
   block_buffer_tail = block_buffer_head;
@@ -344,18 +308,13 @@
 }
 
 inline void plan_discard_current_block() 
->>>>>>> 9e0ce55d
 {
   if (block_buffer_head != block_buffer_tail) {
     block_buffer_tail = next_block_index( block_buffer_tail );
   }
 }
 
-<<<<<<< HEAD
-block_t *plan_get_current_block() 
-=======
 inline block_t *plan_get_current_block() 
->>>>>>> 9e0ce55d
 {
   if (block_buffer_head == block_buffer_tail) { return(NULL); }
   return(&block_buffer[block_buffer_tail]);
@@ -381,10 +340,6 @@
 // Add a new linear movement to the buffer. x, y and z is the signed, absolute target position in 
 // millimeters. Feed rate specifies the speed of the motion. If feed rate is inverted, the feed
 // rate is taken to mean "frequency" and would complete the operation in 1/feed_rate minutes.
-<<<<<<< HEAD
-void plan_buffer_line(double x, double y, double z, double feed_rate, uint8_t invert_feed_rate) 
-{  
-=======
 // All position data passed to the planner must be in terms of machine position to keep the planner 
 // independent of any coordinate system changes and offsets, which are handled by the g-code parser.
 // NOTE: Assumes buffer is available. Buffer checks are handled at a higher level by motion_control.
@@ -393,24 +348,11 @@
   // Prepare to set up new block
   block_t *block = &block_buffer[block_buffer_head];
 
->>>>>>> 9e0ce55d
   // Calculate target position in absolute steps
   int32_t target[3];
   target[X_AXIS] = lround(x*settings.steps_per_mm[X_AXIS]);
   target[Y_AXIS] = lround(y*settings.steps_per_mm[Y_AXIS]);
   target[Z_AXIS] = lround(z*settings.steps_per_mm[Z_AXIS]);     
-<<<<<<< HEAD
-  
-  // Calculate the buffer head after we push this byte
-  uint8_t next_buffer_head = next_block_index( block_buffer_head );	
-  // If the buffer is full: good! That means we are well ahead of the robot. 
-  // Rest here until there is room in the buffer.
-  while(block_buffer_tail == next_buffer_head) { sleep_mode(); }
-  
-  // Prepare to set up new block
-  block_t *block = &block_buffer[block_buffer_head];
-=======
->>>>>>> 9e0ce55d
 
   // Compute direction bits for this block
   block->direction_bits = 0;
@@ -458,11 +400,7 @@
         settings.acceleration / (60 * ACCELERATION_TICKS_PER_SECOND )); // (step/min/acceleration_tick)
 
   // Compute path unit vector                            
-<<<<<<< HEAD
-  double unit_vec[3];
-=======
   float unit_vec[3];
->>>>>>> 9e0ce55d
 
   unit_vec[X_AXIS] = delta_mm[X_AXIS]*inverse_millimeters;
   unit_vec[Y_AXIS] = delta_mm[Y_AXIS]*inverse_millimeters;
@@ -477,25 +415,6 @@
   // path width or max_jerk in the previous grbl version. This approach does not actually deviate 
   // from path, but used as a robust way to compute cornering speeds, as it takes into account the
   // nonlinearities of both the junction angle and junction velocity.
-<<<<<<< HEAD
-  double vmax_junction = MINIMUM_PLANNER_SPEED; // Set default max junction speed
-
-  // Skip first block or when previous_nominal_speed is used as a flag for homing and offset cycles.
-  if ((block_buffer_head != block_buffer_tail) && (previous_nominal_speed > 0.0)) {
-    // Compute cosine of angle between previous and current path. (prev_unit_vec is negative)
-    // NOTE: Max junction velocity is computed without sin() or acos() by trig half angle identity.
-    double cos_theta = - previous_unit_vec[X_AXIS] * unit_vec[X_AXIS] 
-                       - previous_unit_vec[Y_AXIS] * unit_vec[Y_AXIS] 
-                       - previous_unit_vec[Z_AXIS] * unit_vec[Z_AXIS] ;
-                         
-    // Skip and use default max junction speed for 0 degree acute junction.
-    if (cos_theta < 0.95) {
-      vmax_junction = min(previous_nominal_speed,block->nominal_speed);
-      // Skip and avoid divide by zero for straight junctions at 180 degrees. Limit to min() of nominal speeds.
-      if (cos_theta > -0.95) {
-        // Compute maximum junction velocity based on maximum acceleration and junction deviation
-        double sin_theta_d2 = sqrt(0.5*(1.0-cos_theta)); // Trig half angle identity. Always positive.
-=======
   // NOTE: This is basically an exact path mode (G61), but it doesn't come to a complete stop unless
   // the junction deviation value is high. In the future, if continuous mode (G64) is desired, the
   // math here is exactly the same. Instead of motioning all the way to junction point, the machine
@@ -519,24 +438,15 @@
       if (cos_theta > -0.95) {
         // Compute maximum junction velocity based on maximum acceleration and junction deviation
         float sin_theta_d2 = sqrt(0.5*(1.0-cos_theta)); // Trig half angle identity. Always positive.
->>>>>>> 9e0ce55d
         vmax_junction = min(vmax_junction,
           sqrt(settings.acceleration * settings.junction_deviation * sin_theta_d2/(1.0-sin_theta_d2)) );
       }
     }
-<<<<<<< HEAD
-  }  
-  block->max_entry_speed = vmax_junction;
-  
-  // Initialize block entry speed. Compute based on deceleration to user-defined MINIMUM_PLANNER_SPEED.
-  double v_allowable = max_allowable_speed(-settings.acceleration,MINIMUM_PLANNER_SPEED,block->millimeters);
-=======
   }
   block->max_entry_speed = vmax_junction;
   
   // Initialize block entry speed. Compute based on deceleration to user-defined MINIMUM_PLANNER_SPEED.
   float v_allowable = max_allowable_speed(-settings.acceleration,MINIMUM_PLANNER_SPEED,block->millimeters);
->>>>>>> 9e0ce55d
   block->entry_speed = min(vmax_junction, v_allowable);
 
   // Initialize planner efficiency flags
@@ -552,27 +462,17 @@
   block->recalculate_flag = true; // Always calculate trapezoid for new block
 
   // Update previous path unit_vector and nominal speed
-<<<<<<< HEAD
-  memcpy(previous_unit_vec, unit_vec, sizeof(unit_vec)); // previous_unit_vec[] = unit_vec[]
-  previous_nominal_speed = block->nominal_speed;
-=======
   memcpy(pl.previous_unit_vec, unit_vec, sizeof(unit_vec)); // pl.previous_unit_vec[] = unit_vec[]
   pl.previous_nominal_speed = block->nominal_speed;
   
   // Update buffer head and next buffer head indices
   block_buffer_head = next_buffer_head;  
   next_buffer_head = next_block_index(block_buffer_head);
->>>>>>> 9e0ce55d
   
   // Update planner position
   memcpy(pl.position, target, sizeof(target)); // pl.position[] = target[]
 
-<<<<<<< HEAD
-  planner_recalculate();  
-  st_cycle_start();
-=======
   planner_recalculate(); 
->>>>>>> 9e0ce55d
 }
 
 // Reset the planner position vector (in steps). Called by the system abort routine.
